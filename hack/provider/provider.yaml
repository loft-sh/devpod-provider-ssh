--- conflicted
+++ resolved
@@ -53,12 +53,8 @@
     ssh -oStrictHostKeyChecking=no \
                  -p ${PORT} \
                  ${EXTRA_FLAGS} \
-<<<<<<< HEAD
                  "${HOST}" \
                  echo "Successfully initialized connection to ${HOST}"
-=======
-                 "${HOST}"
->>>>>>> 7995d6c3
 
     if [ $? != 0 ]; then
       >&2 echo "Unexpected non-zero ssh exit code"
